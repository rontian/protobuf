--- conflicted
+++ resolved
@@ -611,12 +611,8 @@
             }
 #endif
 
-<<<<<<< HEAD
-            var decoder = WritingPrimitives.Utf8Encoding.GetDecoder();
-=======
             return ReadStringSlow(ref buffer, ref state, length);
         }
->>>>>>> ec4d2bb9
 
         /// <summary>
         /// Reads a string assuming that it is spread across multiple spans in a <see cref="ReadOnlySequence{T}"/>.
@@ -664,9 +660,6 @@
 #endif
 
             // Slow path: Build a byte array first then copy it.
-<<<<<<< HEAD
-            return WritingPrimitives.Utf8Encoding.GetString(ReadRawBytes(ref buffer, ref state, length), 0, length);
-=======
             // This will be called when reading from a Stream because we don't know the length of the stream,
             // or there is not enough data in the sequence. If there is not enough data then ReadRawBytes will
             // throw an exception.
@@ -686,7 +679,6 @@
                 // Then fail.
                 throw InvalidProtocolBufferException.TruncatedMessage();
             }
->>>>>>> ec4d2bb9
         }
 
         [SecuritySafeCritical]
