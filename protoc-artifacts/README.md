# Build scripts that publish pre-compiled protoc artifacts
``protoc`` is the compiler for ``.proto`` files. It generates language bindings
for the messages and/or RPC services from ``.proto`` files.

Because ``protoc`` is a native executable, the scripts under this directory
build and publish a ``protoc`` executable (a.k.a. artifact) to Maven
repositories. The artifact can be used by build automation tools so that users
would not need to compile and install ``protoc`` for their systems.

If you would like us to publish protoc artifact for a new platform, please send
us a pull request to add support for the new platform. You would need to change
the following files:

* [build-protoc.sh](build-protoc.sh): script to cross-build the protoc for your
  platform.
* [pom.xml](pom.xml): script to upload artifacts to maven.
* [build-zip.sh](build-zip.sh): script to package published maven artifacts in
  our release page.

## Maven Location
The published protoc artifacts are available on Maven here:

    http://central.maven.org/maven2/com/google/protobuf/protoc/

## Versioning
The version of the ``protoc`` artifact must be the same as the version of the
Protobuf project.

## Artifact name
The name of a published ``protoc`` artifact is in the following format:
``protoc-<version>-<os>-<arch>.exe``, e.g., ``protoc-3.6.1-linux-x86_64.exe``.

Note that artifacts for linux/macos also have the `.exe` suffix but they are
not windows binaries.

## System requirement
Install [Apache Maven](http://maven.apache.org/) if you don't have it.

The scripts only work under Unix-like environments, e.g., Linux, MacOSX, and
Cygwin or MinGW for Windows. Please see ``README.md`` of the Protobuf project
for how to set up the build environment.

## Building from a freshly checked-out source

If you just checked out the Protobuf source from github, you need to
generate the configure script.

Under the protobuf project directory:


```
$ ./autogen.sh
```

### Build the artifact for each platform

Run the build-protoc.sh script under this protoc-artifacts directory to build the protoc
artifact for each platform.  For example:

```
$ cd protoc-artifacts
$ ./build-protoc.sh linux x86_64 protoc
```

The above command will produce a `target/linux/x86_64/protoc` binary under the
protoc-artifacts directory.

For a list of supported platforms, see the comments in the build-protoc.sh
script. We only use this script to build artifacts on Ubuntu and MacOS (both
with x86_64, and do cross-compilation for other platforms.

### Tips for building for Linux
We build on Centos 6.9 to provide a good compatibility for not very new
systems. We have provided a ``Dockerfile`` under this directory to build the
environment. It has been tested with Docker 1.6.1.

To build a image:

```
$ docker build -t protoc-artifacts .
```

To run the image:

```
$ docker run -it --rm=true protoc-artifacts bash
```

To checkout protobuf (run within the container):

```
$ # Replace v3.5.1 with the version you want
$ wget -O - https://github.com/google/protobuf/archive/v3.5.1.tar.gz | tar xvzp
```

### Windows build
We no longer use scripts in this directory to build windows artifacts. Instead,
we use Visual Studio 2015 to build our windows release artifacts. See our
[kokoro windows build scripts here](../kokoro/release/protoc/windows/build.bat).

To upload windows artifacts, copy the built binaries into this directory and
put it into the target/windows/(x86_64|x86_32) directory the same way as the
artifacts for other platforms. That will allow the maven script to find and
upload the artifacts to maven.

## To push artifacts to Maven Central
Before you can upload artifacts to Maven Central repository, make sure you have
read [this page](http://central.sonatype.org/pages/apache-maven.html) on how to
configure GPG and Sonatype account.

Before you do the deployment, make sure you have built the protoc artifacts for
every supported platform and put them under the target directory. Example
target directory layout:

    + pom.xml
    + target
      + linux
        + x86_64
          protoc.exe
        + x86_32
          protoc.exe
<<<<<<< HEAD
        + aarch_64
          protoc.exe
      + osx
=======
      + macos
>>>>>>> 48cb18e5
        + x86_64
          protoc.exe
        + x86_32
          protoc.exe
      + windows
        + x86_64
          protoc.exe
        + x86_32
          protoc.exe

You will need to build the artifacts on multiple machines and gather them
together into one place.

Use the following command to deploy artifacts for the host platform to a
staging repository.

```
<<<<<<< HEAD
$ mvn deploy -P release
=======
$ mvn clean deploy -P release
>>>>>>> 48cb18e5
```

It creates a new staging repository. Go to
https://oss.sonatype.org/#stagingRepositories and find the repository, usually
in the name like ``comgoogle-123``. Verify that the staging repository has all
the binaries, close and release this repository.

## Upload zip packages to github release page.
After uploading protoc artifacts to Maven Central repository, run the
build-zip.sh script to bulid zip packages for these protoc binaries
and upload these zip packages to the download section of the github
release. For example:
<<<<<<< HEAD

```
$ ./build-zip.sh 3.6.0
```

The above command will create 5 zip files:

```
dist/protoc-3.0.0-beta-4-win32.zip
dist/protoc-3.0.0-beta-4-osx-x86_32.zip
dist/protoc-3.0.0-beta-4-osx-x86_64.zip
dist/protoc-3.0.0-beta-4-linux-x86_32.zip
dist/protoc-3.0.0-beta-4-linux-x86_64.zip
```

Before running the script, make sure the artifacts are accessible from:
http://repo1.maven.org/maven2/com/google/protobuf/protoc/

=======

```
$ ./build-zip.sh 3.6.0
```

The above command will create 5 zip files:

```
dist/protoc-3.6.0-win32.zip
dist/protoc-3.6.0-osx-x86_32.zip
dist/protoc-3.6.0-osx-x86_64.zip
dist/protoc-3.6.0-linux-x86_32.zip
dist/protoc-3.6.0-linux-x86_64.zip
dist/protoc-3.6.0-linux-ppcle_64.zip
```

Before running the script, make sure the artifacts are accessible from:
http://repo1.maven.org/maven2/com/google/protobuf/protoc/

>>>>>>> 48cb18e5
## Tested build environments
We have successfully built artifacts on the following environments:
- Linux x86_32 and x86_64:
  - Centos 6.9 (within Docker 1.6.1)
  - Ubuntu 14.04.5 64-bit
- Linux aarch_64: Cross compiled with `g++-aarch64-linux-gnu` on Ubuntu 14.04.5 64-bit
- Mac OS X x86_32 and x86_64: Mac OS X 10.9.5<|MERGE_RESOLUTION|>--- conflicted
+++ resolved
@@ -119,13 +119,9 @@
           protoc.exe
         + x86_32
           protoc.exe
-<<<<<<< HEAD
         + aarch_64
           protoc.exe
       + osx
-=======
-      + macos
->>>>>>> 48cb18e5
         + x86_64
           protoc.exe
         + x86_32
@@ -143,11 +139,7 @@
 staging repository.
 
 ```
-<<<<<<< HEAD
 $ mvn deploy -P release
-=======
-$ mvn clean deploy -P release
->>>>>>> 48cb18e5
 ```
 
 It creates a new staging repository. Go to
@@ -160,26 +152,6 @@
 build-zip.sh script to bulid zip packages for these protoc binaries
 and upload these zip packages to the download section of the github
 release. For example:
-<<<<<<< HEAD
-
-```
-$ ./build-zip.sh 3.6.0
-```
-
-The above command will create 5 zip files:
-
-```
-dist/protoc-3.0.0-beta-4-win32.zip
-dist/protoc-3.0.0-beta-4-osx-x86_32.zip
-dist/protoc-3.0.0-beta-4-osx-x86_64.zip
-dist/protoc-3.0.0-beta-4-linux-x86_32.zip
-dist/protoc-3.0.0-beta-4-linux-x86_64.zip
-```
-
-Before running the script, make sure the artifacts are accessible from:
-http://repo1.maven.org/maven2/com/google/protobuf/protoc/
-
-=======
 
 ```
 $ ./build-zip.sh 3.6.0
@@ -199,7 +171,6 @@
 Before running the script, make sure the artifacts are accessible from:
 http://repo1.maven.org/maven2/com/google/protobuf/protoc/
 
->>>>>>> 48cb18e5
 ## Tested build environments
 We have successfully built artifacts on the following environments:
 - Linux x86_32 and x86_64:
