--- conflicted
+++ resolved
@@ -59,15 +59,9 @@
 
 // Returns the list of the names of files in all_files in the form of a
 // comma-separated string.
-<<<<<<< HEAD
 string CommaSeparatedList(const std::vector<const FileDescriptor*> all_files) {
   std::vector<string> names;
-  for (int i = 0; i < all_files.size(); i++) {
-=======
-string CommaSeparatedList(const vector<const FileDescriptor*> all_files) {
-  vector<string> names;
   for (size_t i = 0; i < all_files.size(); i++) {
->>>>>>> cd315dcb
     names.push_back(all_files[i]->name());
   }
   return Join(names, ",");
