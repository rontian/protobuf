--- conflicted
+++ resolved
@@ -17,11 +17,7 @@
 # In the SVN trunk, the version should always be the next anticipated release
 # version with the "-pre" suffix.  (We used to use "-SNAPSHOT" but this pushed
 # the size of one file name in the dist tarfile over the 99-char limit.)
-<<<<<<< HEAD
-AC_INIT([Protocol Buffers],[3.10.0-rc-0],[protobuf@googlegroups.com],[protobuf])
-=======
 AC_INIT([Protocol Buffers],[3.10.0],[protobuf@googlegroups.com],[protobuf])
->>>>>>> 6d4e7fd7
 
 AM_MAINTAINER_MODE([enable])
 
