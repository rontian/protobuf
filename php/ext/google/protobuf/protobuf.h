// Protocol Buffers - Google's data interchange format
// Copyright 2008 Google Inc.  All rights reserved.
// https://developers.google.com/protocol-buffers/
//
// Redistribution and use in source and binary forms, with or without
// modification, are permitted provided that the following conditions are
// met:
//
//     * Redistributions of source code must retain the above copyright
// notice, this list of conditions and the following disclaimer.
//     * Redistributions in binary form must reproduce the above
// copyright notice, this list of conditions and the following disclaimer
// in the documentation and/or other materials provided with the
// distribution.
//     * Neither the name of Google Inc. nor the names of its
// contributors may be used to endorse or promote products derived from
// this software without specific prior written permission.
//
// THIS SOFTWARE IS PROVIDED BY THE COPYRIGHT HOLDERS AND CONTRIBUTORS
// "AS IS" AND ANY EXPRESS OR IMPLIED WARRANTIES, INCLUDING, BUT NOT
// LIMITED TO, THE IMPLIED WARRANTIES OF MERCHANTABILITY AND FITNESS FOR
// A PARTICULAR PURPOSE ARE DISCLAIMED. IN NO EVENT SHALL THE COPYRIGHT
// OWNER OR CONTRIBUTORS BE LIABLE FOR ANY DIRECT, INDIRECT, INCIDENTAL,
// SPECIAL, EXEMPLARY, OR CONSEQUENTIAL DAMAGES (INCLUDING, BUT NOT
// LIMITED TO, PROCUREMENT OF SUBSTITUTE GOODS OR SERVICES; LOSS OF USE,
// DATA, OR PROFITS; OR BUSINESS INTERRUPTION) HOWEVER CAUSED AND ON ANY
// THEORY OF LIABILITY, WHETHER IN CONTRACT, STRICT LIABILITY, OR TORT
// (INCLUDING NEGLIGENCE OR OTHERWISE) ARISING IN ANY WAY OUT OF THE USE
// OF THIS SOFTWARE, EVEN IF ADVISED OF THE POSSIBILITY OF SUCH DAMAGE.

#ifndef __GOOGLE_PROTOBUF_PHP_PROTOBUF_H__
#define __GOOGLE_PROTOBUF_PHP_PROTOBUF_H__

#include <php.h>

// ubp.h has to be placed after php.h. Othwise, php.h will introduce NDEBUG.
#include "upb.h"

#define PHP_PROTOBUF_EXTNAME "protobuf"
#define PHP_PROTOBUF_VERSION "3.5.0"

#define MAX_LENGTH_OF_INT64 20
#define SIZEOF_INT64 8

// -----------------------------------------------------------------------------
// PHP7 Wrappers
// ----------------------------------------------------------------------------

#if PHP_MAJOR_VERSION < 7

#define php_proto_zend_literal const zend_literal*
#define PHP_PROTO_CASE_IS_BOOL IS_BOOL
#define PHP_PROTO_SIZE int
#define PHP_PROTO_LONG long
#define PHP_PROTO_TSRMLS_DC TSRMLS_DC
#define PHP_PROTO_TSRMLS_CC TSRMLS_CC

// PHP String

#define PHP_PROTO_ZVAL_STRING(zval_ptr, s, copy) \
  ZVAL_STRING(zval_ptr, s, copy)
#define PHP_PROTO_ZVAL_STRINGL(zval_ptr, s, len, copy) \
  ZVAL_STRINGL(zval_ptr, s, len, copy)
#define PHP_PROTO_RETURN_STRING(s, copy) RETURN_STRING(s, copy)
#define PHP_PROTO_RETURN_STRINGL(s, len, copy) RETURN_STRINGL(s, len, copy)
#define PHP_PROTO_RETVAL_STRINGL(s, len, copy) RETVAL_STRINGL(s, len, copy)
#define php_proto_zend_make_printable_zval(from, to) \
  {                                                  \
    int use_copy;                                    \
    zend_make_printable_zval(from, to, &use_copy);   \
  }

// PHP Array

#define PHP_PROTO_HASH_OF(array) Z_ARRVAL_P(array)

#define php_proto_zend_hash_index_update_zval(ht, h, pData) \
  zend_hash_index_update(ht, h, &(pData), sizeof(void*), NULL)

#define php_proto_zend_hash_update_zval(ht, key, key_len, value) \
  zend_hash_update(ht, key, key_len, value, sizeof(void*), NULL)

#define php_proto_zend_hash_update(ht, key, key_len) \
  zend_hash_update(ht, key, key_len, 0, 0, NULL)

#define php_proto_zend_hash_index_update_mem(ht, h, pData, nDataSize, pDest) \
  zend_hash_index_update(ht, h, pData, nDataSize, pDest)

#define php_proto_zend_hash_update_mem(ht, key, key_len, pData, nDataSize, \
                                       pDest)                              \
  zend_hash_update(ht, key, key_len, pData, nDataSize, pDest)

#define php_proto_zend_hash_index_find_zval(ht, h, pDest) \
  zend_hash_index_find(ht, h, pDest)

#define php_proto_zend_hash_find(ht, key, key_len, pDest) \
  zend_hash_find(ht, key, key_len, pDest)

#define php_proto_zend_hash_index_find_mem(ht, h, pDest) \
  zend_hash_index_find(ht, h, pDest)

#define php_proto_zend_hash_find_zval(ht, key, key_len, pDest) \
  zend_hash_find(ht, key, key_len, pDest)

#define php_proto_zend_hash_find_mem(ht, key, key_len, pDest) \
  zend_hash_find(ht, key, key_len, pDest)

#define php_proto_zend_hash_next_index_insert_zval(ht, pData) \
  zend_hash_next_index_insert(ht, pData, sizeof(void*), NULL)

#define php_proto_zend_hash_next_index_insert_mem(ht, pData, nDataSize, pDest) \
  zend_hash_next_index_insert(ht, pData, nDataSize, pDest)

#define php_proto_zend_hash_get_current_data_ex(ht, pDest, pos) \
  zend_hash_get_current_data_ex(ht, pDest, pos)

// PHP Object

#define PHP_PROTO_WRAP_OBJECT_START(name) \
  struct name {                           \
    zend_object std;
#define PHP_PROTO_WRAP_OBJECT_END \
  };

#define PHP_PROTO_INIT_SUBMSGCLASS_START(CLASSNAME, CAMELNAME, LOWWERNAME)   \
  void LOWWERNAME##_init(TSRMLS_D) {                                         \
    zend_class_entry class_type;                                             \
    const char* class_name = CLASSNAME;                                      \
    INIT_CLASS_ENTRY_EX(class_type, CLASSNAME, strlen(CLASSNAME),            \
                        LOWWERNAME##_methods);                               \
    LOWWERNAME##_type = zend_register_internal_class(&class_type TSRMLS_CC); \
    LOWWERNAME##_type->create_object = message_create;
#define PHP_PROTO_INIT_SUBMSGCLASS_END \
  }

#define PHP_PROTO_INIT_ENUMCLASS_START(CLASSNAME, CAMELNAME, LOWWERNAME)     \
  void LOWWERNAME##_init(TSRMLS_D) {                                         \
    zend_class_entry class_type;                                             \
    const char* class_name = CLASSNAME;                                      \
    INIT_CLASS_ENTRY_EX(class_type, CLASSNAME, strlen(CLASSNAME),            \
                        LOWWERNAME##_methods);                               \
    LOWWERNAME##_type = zend_register_internal_class(&class_type TSRMLS_CC);
#define PHP_PROTO_INIT_ENUMCLASS_END \
  }

#define PHP_PROTO_INIT_CLASS_START(CLASSNAME, CAMELNAME, LOWWERNAME)         \
  void LOWWERNAME##_init(TSRMLS_D) {                                         \
    zend_class_entry class_type;                                             \
    const char* class_name = CLASSNAME;                                      \
    INIT_CLASS_ENTRY_EX(class_type, CLASSNAME, strlen(CLASSNAME),            \
                        LOWWERNAME##_methods);                               \
    LOWWERNAME##_type = zend_register_internal_class(&class_type TSRMLS_CC); \
    LOWWERNAME##_type->create_object = LOWWERNAME##_create;                  \
    LOWWERNAME##_handlers = PEMALLOC(zend_object_handlers);                  \
    memcpy(LOWWERNAME##_handlers, zend_get_std_object_handlers(),            \
           sizeof(zend_object_handlers));
#define PHP_PROTO_INIT_CLASS_END \
  }

#define PHP_PROTO_OBJECT_CREATE_START(NAME, LOWWERNAME) \
  static zend_object_value LOWWERNAME##_create(         \
      zend_class_entry* ce TSRMLS_DC) {                 \
    PHP_PROTO_ALLOC_CLASS_OBJECT(NAME, ce);             \
    zend_object_std_init(&intern->std, ce TSRMLS_CC);   \
    object_properties_init(&intern->std, ce);
#define PHP_PROTO_OBJECT_CREATE_END(NAME, LOWWERNAME)                          \
  PHP_PROTO_FREE_CLASS_OBJECT(NAME, LOWWERNAME##_free, LOWWERNAME##_handlers); \
  }

#define PHP_PROTO_OBJECT_FREE_START(classname, lowername) \
  void lowername##_free(void* object TSRMLS_DC) {         \
    classname* intern = object;
#define PHP_PROTO_OBJECT_FREE_END                 \
    zend_object_std_dtor(&intern->std TSRMLS_CC); \
    efree(intern);                                \
  }

#define PHP_PROTO_OBJECT_DTOR_START(classname, lowername)
#define PHP_PROTO_OBJECT_DTOR_END

#define CACHED_VALUE zval*
#define CACHED_TO_ZVAL_PTR(VALUE) (VALUE)
#define CACHED_PTR_TO_ZVAL_PTR(VALUE) (*VALUE)
#define ZVAL_PTR_TO_CACHED_PTR(VALUE) (&VALUE)

#define CREATE_OBJ_ON_ALLOCATED_ZVAL_PTR(zval_ptr, class_type) \
  ZVAL_OBJ(zval_ptr, class_type->create_object(class_type TSRMLS_CC));

#define PHP_PROTO_SEPARATE_ZVAL_IF_NOT_REF(value) \
  SEPARATE_ZVAL_IF_NOT_REF(value)

#define PHP_PROTO_GLOBAL_UNINITIALIZED_ZVAL EG(uninitialized_zval_ptr)

#define OBJ_PROP(OBJECT, OFFSET) &((OBJECT)->properties_table[OFFSET])

#define php_proto_zval_ptr_dtor(zval_ptr) \
  zval_ptr_dtor(&(zval_ptr))

#define PHP_PROTO_ALLOC_CLASS_OBJECT(class_object, class_type) \
  class_object* intern;                                        \
  intern = (class_object*)emalloc(sizeof(class_object));       \
  memset(intern, 0, sizeof(class_object));

#define PHP_PROTO_FREE_CLASS_OBJECT(class_object, class_object_free, handler) \
  zend_object_value retval = {0};                                             \
  retval.handle = zend_objects_store_put(                                     \
      intern, (zend_objects_store_dtor_t)zend_objects_destroy_object,         \
      class_object_free, NULL TSRMLS_CC);                                     \
  retval.handlers = handler;                                                  \
  return retval;

#define PHP_PROTO_ALLOC_ARRAY(zval_ptr)  \
  ALLOC_HASHTABLE(Z_ARRVAL_P(zval_ptr)); \
  Z_TYPE_P(zval_ptr) = IS_ARRAY;

#define ZVAL_OBJ(zval_ptr, call_create) \
  Z_TYPE_P(zval_ptr) = IS_OBJECT;       \
  Z_OBJVAL_P(zval_ptr) = call_create;

#define UNBOX(class_name, val) \
  (class_name*)zend_object_store_get_object(val TSRMLS_CC);

#define UNBOX_HASHTABLE_VALUE(class_name, val) UNBOX(class_name, val)

#define HASHTABLE_VALUE_DTOR ZVAL_PTR_DTOR

#define PHP_PROTO_HASHTABLE_VALUE zval*
#define HASHTABLE_VALUE_CE(val) Z_OBJCE_P(val)

#define CREATE_HASHTABLE_VALUE(OBJ, WRAPPED_OBJ, OBJ_TYPE, OBJ_CLASS_ENTRY) \
  OBJ_TYPE* OBJ;                                                            \
  PHP_PROTO_HASHTABLE_VALUE WRAPPED_OBJ;                                    \
  MAKE_STD_ZVAL(WRAPPED_OBJ);                                               \
  ZVAL_OBJ(WRAPPED_OBJ,                                                     \
           OBJ_CLASS_ENTRY->create_object(OBJ_CLASS_ENTRY TSRMLS_CC));      \
  OBJ = UNBOX_HASHTABLE_VALUE(OBJ_TYPE, WRAPPED_OBJ);                       \
  Z_DELREF_P(desc_php);

#define PHP_PROTO_CE_DECLARE zend_class_entry**
#define PHP_PROTO_CE_UNREF(ce) (*ce)

#define php_proto_zend_lookup_class(name, name_length, ce) \
  zend_lookup_class(name, name_length, ce TSRMLS_CC)

#define PHP_PROTO_RETVAL_ZVAL(value) ZVAL_ZVAL(return_value, value, 1, 0)

#else  // PHP_MAJOR_VERSION >= 7

#define php_proto_zend_literal void**
#define PHP_PROTO_CASE_IS_BOOL IS_TRUE: case IS_FALSE
#define PHP_PROTO_SIZE size_t
#define PHP_PROTO_LONG zend_long
#define PHP_PROTO_TSRMLS_DC
#define PHP_PROTO_TSRMLS_CC

// PHP String

#define PHP_PROTO_ZVAL_STRING(zval_ptr, s, copy) \
  ZVAL_STRING(zval_ptr, s)
#define PHP_PROTO_ZVAL_STRINGL(zval_ptr, s, len, copy) \
  ZVAL_STRINGL(zval_ptr, s, len)
#define PHP_PROTO_RETURN_STRING(s, copy) RETURN_STRING(s)
#define PHP_PROTO_RETURN_STRINGL(s, len, copy) RETURN_STRINGL(s, len)
#define PHP_PROTO_RETVAL_STRINGL(s, len, copy) RETVAL_STRINGL(s, len)
#define php_proto_zend_make_printable_zval(from, to) \
  zend_make_printable_zval(from, to)

// PHP Array

#define PHP_PROTO_HASH_OF(array) Z_ARRVAL_P(&array)

static inline int php_proto_zend_hash_index_update_zval(HashTable* ht, ulong h,
                                                        zval* pData) {
  void* result = NULL;
  result = zend_hash_index_update(ht, h, pData);
  return result != NULL ? SUCCESS : FAILURE;
}

static inline int php_proto_zend_hash_update(HashTable* ht, const char* key,
                                             size_t key_len) {
  void* result = NULL;
  zval temp;
  ZVAL_LONG(&temp, 0);
  result = zend_hash_str_update(ht, key, key_len, &temp);
  return result != NULL ? SUCCESS : FAILURE;
}

static inline int php_proto_zend_hash_index_update_mem(HashTable* ht, ulong h,
                                                   void* pData, uint nDataSize,
                                                   void** pDest) {
  void* result = NULL;
  result = zend_hash_index_update_mem(ht, h, pData, nDataSize);
  if (pDest != NULL) *pDest = result;
  return result != NULL ? SUCCESS : FAILURE;
}

static inline int php_proto_zend_hash_update_zval(HashTable* ht,
                                                  const char* key, uint key_len,
                                                  zval* pData) {
  zend_string* internal_key = zend_string_init(key, key_len, 0);
  zend_hash_update(ht, internal_key, pData);
}

static inline int php_proto_zend_hash_update_mem(HashTable* ht, const char* key,
                                                 uint key_len, void* pData,
                                                 uint nDataSize, void** pDest) {
  zend_string* internal_key = zend_string_init(key, key_len, 0);
  void* result = zend_hash_update_mem(ht, internal_key, pData, nDataSize);
  zend_string_release(internal_key);
  if (pDest != NULL) *pDest = result;
  return result != NULL ? SUCCESS : FAILURE;
}

static inline int php_proto_zend_hash_index_find_zval(const HashTable* ht,
                                                      ulong h, void** pDest) {
  zval* result = zend_hash_index_find(ht, h);
  if (pDest != NULL) *pDest = result;
  return result != NULL ? SUCCESS : FAILURE;
}

static inline int php_proto_zend_hash_find(const HashTable* ht, const char* key,
                                           size_t key_len, void** pDest) {
  void* result = NULL;
  result = zend_hash_str_find(ht, key, key_len);
  return result != NULL ? SUCCESS : FAILURE;
}

static inline int php_proto_zend_hash_index_find_mem(const HashTable* ht,
                                                     ulong h, void** pDest) {
  void* result = NULL;
  result = zend_hash_index_find_ptr(ht, h);
  if (pDest != NULL) *pDest = result;
  return result != NULL ? SUCCESS : FAILURE;
}

static inline int php_proto_zend_hash_find_zval(const HashTable* ht,
                                                const char* key, uint key_len,
                                                void** pDest) {
  zend_string* internal_key = zend_string_init(key, key_len, 1);
  zval* result = zend_hash_find(ht, internal_key);
  if (pDest != NULL) *pDest = result;
  return result != NULL ? SUCCESS : FAILURE;
}

static inline int php_proto_zend_hash_find_mem(const HashTable* ht,
                                                const char* key, uint key_len,
                                                void** pDest) {
  zend_string* internal_key = zend_string_init(key, key_len, 1);
  void* result = zend_hash_find_ptr(ht, internal_key);
  zend_string_release(internal_key);
  if (pDest != NULL) *pDest = result;
  return result != NULL ? SUCCESS : FAILURE;
}

static inline int php_proto_zend_hash_next_index_insert_zval(HashTable* ht,
                                                             void* pData) {
  zval tmp;
  ZVAL_OBJ(&tmp, *(zend_object**)pData);
  zval* result = zend_hash_next_index_insert(ht, &tmp);
  return result != NULL ? SUCCESS : FAILURE;
}

static inline int php_proto_zend_hash_next_index_insert_mem(HashTable* ht,
                                                            void* pData,
                                                            uint nDataSize,
                                                            void** pDest) {
  void* result = NULL;
  result = zend_hash_next_index_insert_mem(ht, pData, nDataSize);
  if (pDest != NULL) *pDest = result;
  return result != NULL ? SUCCESS : FAILURE;
}

static inline int php_proto_zend_hash_get_current_data_ex(HashTable* ht,
                                                          void** pDest,
                                                          HashPosition* pos) {
  void* result = NULL;
  result = zend_hash_get_current_data_ex(ht, pos);
  if (pDest != NULL) *pDest = result;
  return result != NULL ? SUCCESS : FAILURE;
}

// PHP Object

#define PHP_PROTO_WRAP_OBJECT_START(name) struct name {
#define PHP_PROTO_WRAP_OBJECT_END \
  zend_object std;                \
  };

#define PHP_PROTO_INIT_SUBMSGCLASS_START(CLASSNAME, CAMELNAME, LOWWERNAME)   \
  void LOWWERNAME##_init(TSRMLS_D) {                                         \
    zend_class_entry class_type;                                             \
    const char* class_name = CLASSNAME;                                      \
    INIT_CLASS_ENTRY_EX(class_type, CLASSNAME, strlen(CLASSNAME),            \
                        LOWWERNAME##_methods);                               \
    LOWWERNAME##_type = zend_register_internal_class(&class_type TSRMLS_CC); \
    LOWWERNAME##_type->create_object = message_create;
#define PHP_PROTO_INIT_SUBMSGCLASS_END \
  }

#define PHP_PROTO_INIT_ENUMCLASS_START(CLASSNAME, CAMELNAME, LOWWERNAME)     \
  void LOWWERNAME##_init(TSRMLS_D) {                                         \
    zend_class_entry class_type;                                             \
    const char* class_name = CLASSNAME;                                      \
    INIT_CLASS_ENTRY_EX(class_type, CLASSNAME, strlen(CLASSNAME),            \
                        LOWWERNAME##_methods);                               \
    LOWWERNAME##_type = zend_register_internal_class(&class_type TSRMLS_CC);
#define PHP_PROTO_INIT_ENUMCLASS_END \
  }

#define PHP_PROTO_INIT_CLASS_START(CLASSNAME, CAMELNAME, LOWWERNAME)         \
  void LOWWERNAME##_init(TSRMLS_D) {                                         \
    zend_class_entry class_type;                                             \
    const char* class_name = CLASSNAME;                                      \
    INIT_CLASS_ENTRY_EX(class_type, CLASSNAME, strlen(CLASSNAME),            \
                        LOWWERNAME##_methods);                               \
    LOWWERNAME##_type = zend_register_internal_class(&class_type TSRMLS_CC); \
    LOWWERNAME##_type->create_object = LOWWERNAME##_create;                  \
    LOWWERNAME##_handlers = PEMALLOC(zend_object_handlers);                  \
    memcpy(LOWWERNAME##_handlers, zend_get_std_object_handlers(),            \
           sizeof(zend_object_handlers));                                    \
    LOWWERNAME##_handlers->free_obj = LOWWERNAME##_free;                     \
    LOWWERNAME##_handlers->dtor_obj = LOWWERNAME##_dtor;                     \
    LOWWERNAME##_handlers->offset = XtOffsetOf(CAMELNAME, std);
#define PHP_PROTO_INIT_CLASS_END \
  }

#define PHP_PROTO_OBJECT_FREE_START(classname, lowername) \
  void lowername##_free(zend_object* object) {            \
    classname* intern =                                   \
        (classname*)((char*)object - XtOffsetOf(classname, std));
#define PHP_PROTO_OBJECT_FREE_END           \
  }

#define PHP_PROTO_OBJECT_DTOR_START(classname, lowername) \
  void lowername##_dtor(zend_object* object) {            \
    classname* intern =                                   \
        (classname*)((char*)object - XtOffsetOf(classname, std));
#define PHP_PROTO_OBJECT_DTOR_END           \
    zend_object_std_dtor(object TSRMLS_CC); \
  }

#define PHP_PROTO_OBJECT_CREATE_START(NAME, LOWWERNAME)                     \
  static zend_object* LOWWERNAME##_create(zend_class_entry* ce TSRMLS_DC) { \
    PHP_PROTO_ALLOC_CLASS_OBJECT(NAME, ce);                                 \
    zend_object_std_init(&intern->std, ce TSRMLS_CC);                       \
    object_properties_init(&intern->std, ce);
#define PHP_PROTO_OBJECT_CREATE_END(NAME, LOWWERNAME)                          \
  PHP_PROTO_FREE_CLASS_OBJECT(NAME, LOWWERNAME##_free, LOWWERNAME##_handlers); \
  }

#define CACHED_VALUE zval
#define CACHED_TO_ZVAL_PTR(VALUE) (&VALUE)
#define CACHED_PTR_TO_ZVAL_PTR(VALUE) (VALUE)
#define ZVAL_PTR_TO_CACHED_PTR(VALUE) (VALUE)

#define CREATE_OBJ_ON_ALLOCATED_ZVAL_PTR(zval_ptr, class_type) \
  ZVAL_OBJ(zval_ptr, class_type->create_object(class_type));

#define PHP_PROTO_SEPARATE_ZVAL_IF_NOT_REF(value) ;

#define PHP_PROTO_GLOBAL_UNINITIALIZED_ZVAL &EG(uninitialized_zval)

#define php_proto_zval_ptr_dtor(zval_ptr) \
  zval_ptr_dtor(zval_ptr)

#define PHP_PROTO_ALLOC_CLASS_OBJECT(class_object, class_type)               \
  class_object* intern;                                                      \
  int size = sizeof(class_object) + zend_object_properties_size(class_type); \
  intern = ecalloc(1, size);                                                 \
  memset(intern, 0, size);

#define PHP_PROTO_FREE_CLASS_OBJECT(class_object, class_object_free, handler) \
  intern->std.handlers = handler;                                             \
  return &intern->std;

#define PHP_PROTO_ALLOC_ARRAY(zval_ptr) \
  ZVAL_NEW_ARR(zval_ptr)

#define UNBOX(class_name, val) \
  (class_name*)((char*)Z_OBJ_P(val) - XtOffsetOf(class_name, std));

#define UNBOX_HASHTABLE_VALUE(class_name, val) \
  (class_name*)((char*)val - XtOffsetOf(class_name, std))

#define HASHTABLE_VALUE_DTOR php_proto_hashtable_descriptor_release

#define PHP_PROTO_HASHTABLE_VALUE zend_object*
#define HASHTABLE_VALUE_CE(val) val->ce

#define CREATE_HASHTABLE_VALUE(OBJ, WRAPPED_OBJ, OBJ_TYPE, OBJ_CLASS_ENTRY) \
  OBJ_TYPE* OBJ;                                                            \
  PHP_PROTO_HASHTABLE_VALUE WRAPPED_OBJ;                                    \
  WRAPPED_OBJ = OBJ_CLASS_ENTRY->create_object(OBJ_CLASS_ENTRY);            \
  OBJ = UNBOX_HASHTABLE_VALUE(OBJ_TYPE, WRAPPED_OBJ);                       \
  --GC_REFCOUNT(WRAPPED_OBJ);

#define PHP_PROTO_CE_DECLARE zend_class_entry*
#define PHP_PROTO_CE_UNREF(ce) (ce)

static inline int php_proto_zend_lookup_class(
    const char* name, int name_length, zend_class_entry** ce TSRMLS_DC) {
  zend_string *zstr_name = zend_string_init(name, name_length, 0);
  *ce = zend_lookup_class(zstr_name);
  zend_string_release(zstr_name);
  return *ce != NULL ? SUCCESS : FAILURE;
}

#define PHP_PROTO_RETVAL_ZVAL(value) ZVAL_COPY(return_value, value)

#endif  // PHP_MAJOR_VERSION >= 7

#if PHP_MAJOR_VERSION < 7 || (PHP_MAJOR_VERSION == 7 && PHP_MINOR_VERSION == 0)
#define PHP_PROTO_FAKE_SCOPE_BEGIN(klass)  \
  zend_class_entry* old_scope = EG(scope); \
  EG(scope) = klass;
#define PHP_PROTO_FAKE_SCOPE_RESTART(klass) \
  old_scope = EG(scope);                    \
  EG(scope) = klass;
#define PHP_PROTO_FAKE_SCOPE_END EG(scope) = old_scope;
#else
#define PHP_PROTO_FAKE_SCOPE_BEGIN(klass)       \
  zend_class_entry* old_scope = EG(fake_scope); \
  EG(fake_scope) = klass;
#define PHP_PROTO_FAKE_SCOPE_RESTART(klass) \
  old_scope = EG(fake_scope);               \
  EG(fake_scope) = klass;
#define PHP_PROTO_FAKE_SCOPE_END EG(fake_scope) = old_scope;
#endif

// Define PHP class
#define DEFINE_PROTOBUF_INIT_CLASS(CLASSNAME, CAMELNAME, LOWERNAME) \
  PHP_PROTO_INIT_CLASS_START(CLASSNAME, CAMELNAME, LOWERNAME)       \
  PHP_PROTO_INIT_CLASS_END

#define DEFINE_PROTOBUF_CREATE(NAME, LOWERNAME)  \
  PHP_PROTO_OBJECT_CREATE_START(NAME, LOWERNAME) \
  LOWERNAME##_init_c_instance(intern TSRMLS_CC); \
  PHP_PROTO_OBJECT_CREATE_END(NAME, LOWERNAME)

#define DEFINE_PROTOBUF_FREE(CAMELNAME, LOWERNAME)  \
  PHP_PROTO_OBJECT_FREE_START(CAMELNAME, LOWERNAME) \
  LOWERNAME##_free_c(intern TSRMLS_CC);             \
  PHP_PROTO_OBJECT_FREE_END

#define DEFINE_PROTOBUF_DTOR(CAMELNAME, LOWERNAME)  \
  PHP_PROTO_OBJECT_DTOR_START(CAMELNAME, LOWERNAME) \
  PHP_PROTO_OBJECT_DTOR_END

#define DEFINE_CLASS(NAME, LOWERNAME, string_name) \
  zend_class_entry *LOWERNAME##_type;              \
  zend_object_handlers *LOWERNAME##_handlers;      \
  DEFINE_PROTOBUF_FREE(NAME, LOWERNAME)            \
  DEFINE_PROTOBUF_DTOR(NAME, LOWERNAME)            \
  DEFINE_PROTOBUF_CREATE(NAME, LOWERNAME)          \
  DEFINE_PROTOBUF_INIT_CLASS(string_name, NAME, LOWERNAME)

// -----------------------------------------------------------------------------
// Forward Declaration
// ----------------------------------------------------------------------------

struct Any;
struct Api;
struct BoolValue;
struct BytesValue;
struct Descriptor;
struct DescriptorPool;
struct DoubleValue;
struct Duration;
struct Enum;
struct EnumDescriptor;
struct EnumValue;
struct EnumValueDescriptor;
struct Field;
struct FieldDescriptor;
struct FieldMask;
struct Field_Cardinality;
struct Field_Kind;
struct FloatValue;
struct GPBEmpty;
struct Int32Value;
struct Int64Value;
struct InternalDescriptorPool;
struct ListValue;
struct Map;
struct MapIter;
struct MessageField;
struct MessageHeader;
struct MessageLayout;
struct Method;
struct Mixin;
struct NullValue;
struct Oneof;
struct Option;
struct RepeatedField;
struct RepeatedFieldIter;
struct SourceContext;
struct StringValue;
struct Struct;
struct Syntax;
struct Timestamp;
struct Type;
struct UInt32Value;
struct UInt64Value;
struct Value;

typedef struct Any Any;
typedef struct Api Api;
typedef struct BoolValue BoolValue;
typedef struct BytesValue BytesValue;
typedef struct Descriptor Descriptor;
<<<<<<< HEAD
typedef struct Descriptor Descriptor;
=======
>>>>>>> 94bb1eed
typedef struct DescriptorPool DescriptorPool;
typedef struct DoubleValue DoubleValue;
typedef struct Duration Duration;
typedef struct EnumDescriptor EnumDescriptor;
typedef struct Enum Enum;
typedef struct EnumValueDescriptor EnumValueDescriptor;
typedef struct EnumValue EnumValue;
typedef struct Field_Cardinality Field_Cardinality;
typedef struct FieldDescriptor FieldDescriptor;
typedef struct Field Field;
typedef struct Field_Kind Field_Kind;
typedef struct FieldMask FieldMask;
typedef struct FloatValue FloatValue;
typedef struct GPBEmpty GPBEmpty;
typedef struct Int32Value Int32Value;
typedef struct Int64Value Int64Value;
typedef struct InternalDescriptorPool InternalDescriptorPool;
typedef struct ListValue ListValue;
typedef struct MapIter MapIter;
typedef struct Map Map;
typedef struct MessageField MessageField;
typedef struct MessageHeader MessageHeader;
typedef struct MessageLayout MessageLayout;
typedef struct Method Method;
typedef struct Mixin Mixin;
typedef struct NullValue NullValue;
typedef struct Oneof Oneof;
typedef struct Option Option;
typedef struct RepeatedFieldIter RepeatedFieldIter;
typedef struct RepeatedField RepeatedField;
typedef struct SourceContext SourceContext;
typedef struct StringValue StringValue;
typedef struct Struct Struct;
typedef struct Syntax Syntax;
typedef struct Timestamp Timestamp;
typedef struct Type Type;
typedef struct UInt32Value UInt32Value;
typedef struct UInt64Value UInt64Value;
typedef struct Value Value;

// -----------------------------------------------------------------------------
// Globals.
// -----------------------------------------------------------------------------

ZEND_BEGIN_MODULE_GLOBALS(protobuf)
ZEND_END_MODULE_GLOBALS(protobuf)

// Init module and PHP classes.
void any_init(TSRMLS_D);
void api_init(TSRMLS_D);
void bool_value_init(TSRMLS_D);
void bytes_value_init(TSRMLS_D);
void descriptor_init(TSRMLS_D);
void descriptor_pool_init(TSRMLS_D);
void double_value_init(TSRMLS_D);
void duration_init(TSRMLS_D);
void empty_init(TSRMLS_D);
void enum_descriptor_init(TSRMLS_D);
void enum_init(TSRMLS_D);
void enum_value_init(TSRMLS_D);
void field_cardinality_init(TSRMLS_D);
void field_descriptor_init(TSRMLS_D);
void field_init(TSRMLS_D);
void field_kind_init(TSRMLS_D);
void field_mask_init(TSRMLS_D);
void float_value_init(TSRMLS_D);
void gpb_type_init(TSRMLS_D);
void int32_value_init(TSRMLS_D);
void int64_value_init(TSRMLS_D);
void internal_descriptor_pool_init(TSRMLS_D);
void list_value_init(TSRMLS_D);
void map_field_init(TSRMLS_D);
void map_field_iter_init(TSRMLS_D);
void message_init(TSRMLS_D);
void method_init(TSRMLS_D);
void mixin_init(TSRMLS_D);
void null_value_init(TSRMLS_D);
void oneof_descriptor_init(TSRMLS_D);
void option_init(TSRMLS_D);
void repeated_field_init(TSRMLS_D);
void repeated_field_iter_init(TSRMLS_D);
void source_context_init(TSRMLS_D);
void string_value_init(TSRMLS_D);
void struct_init(TSRMLS_D);
void syntax_init(TSRMLS_D);
void timestamp_init(TSRMLS_D);
void type_init(TSRMLS_D);
void uint32_value_init(TSRMLS_D);
void uint64_value_init(TSRMLS_D);
void util_init(TSRMLS_D);
void value_init(TSRMLS_D);

void gpb_metadata_any_init(TSRMLS_D);
void gpb_metadata_api_init(TSRMLS_D);
void gpb_metadata_duration_init(TSRMLS_D);
void gpb_metadata_field_mask_init(TSRMLS_D);
void gpb_metadata_empty_init(TSRMLS_D);
void gpb_metadata_source_context_init(TSRMLS_D);
void gpb_metadata_struct_init(TSRMLS_D);
void gpb_metadata_timestamp_init(TSRMLS_D);
void gpb_metadata_type_init(TSRMLS_D);
void gpb_metadata_wrappers_init(TSRMLS_D);

// Global map from upb {msg,enum}defs to wrapper Descriptor/EnumDescriptor
// instances.
void add_def_obj(const void* def, PHP_PROTO_HASHTABLE_VALUE value);
PHP_PROTO_HASHTABLE_VALUE get_def_obj(const void* def);

// Global map from PHP class entries to wrapper Descriptor/EnumDescriptor
// instances.
void add_ce_obj(const void* ce, PHP_PROTO_HASHTABLE_VALUE value);
PHP_PROTO_HASHTABLE_VALUE get_ce_obj(const void* ce);
bool class_added(const void* ce);

// Global map from message/enum's proto fully-qualified name to corresponding
// wrapper Descriptor/EnumDescriptor instances.
void add_proto_obj(const char* proto, PHP_PROTO_HASHTABLE_VALUE value);
PHP_PROTO_HASHTABLE_VALUE get_proto_obj(const char* proto);

extern zend_class_entry* map_field_type;
extern zend_class_entry* repeated_field_type;

// -----------------------------------------------------------------------------
// Descriptor.
// -----------------------------------------------------------------------------

PHP_PROTO_WRAP_OBJECT_START(DescriptorPool)
  InternalDescriptorPool* intern;
PHP_PROTO_WRAP_OBJECT_END

PHP_METHOD(DescriptorPool, getGeneratedPool);
PHP_METHOD(DescriptorPool, getDescriptorByClassName);
PHP_METHOD(DescriptorPool, getEnumDescriptorByClassName);

PHP_PROTO_WRAP_OBJECT_START(InternalDescriptorPool)
  upb_symtab* symtab;
  HashTable* pending_list;
PHP_PROTO_WRAP_OBJECT_END

PHP_METHOD(InternalDescriptorPool, getGeneratedPool);
PHP_METHOD(InternalDescriptorPool, internalAddGeneratedFile);

void internal_add_generated_file(const char* data, PHP_PROTO_SIZE data_len,
                                 InternalDescriptorPool* pool TSRMLS_DC);
void init_generated_pool_once(TSRMLS_D);

// wrapper of generated pool
#if PHP_MAJOR_VERSION < 7
extern zval* generated_pool_php;
extern zval* internal_generated_pool_php;
void descriptor_pool_free(void* object TSRMLS_DC);
void internal_descriptor_pool_free(void* object TSRMLS_DC);
#else
extern zend_object *generated_pool_php;
extern zend_object *internal_generated_pool_php;
void descriptor_pool_free(zend_object* object);
void internal_descriptor_pool_free(zend_object* object);
#endif
extern InternalDescriptorPool* generated_pool;  // The actual generated pool

PHP_PROTO_WRAP_OBJECT_START(Descriptor)
  const upb_msgdef* msgdef;
  MessageLayout* layout;
  zend_class_entry* klass;  // begins as NULL
  const upb_handlers* fill_handlers;
  const upb_pbdecodermethod* fill_method;
  const upb_json_parsermethod* json_fill_method;
  const upb_handlers* pb_serialize_handlers;
  const upb_handlers* json_serialize_handlers;
  const upb_handlers* json_serialize_handlers_preserve;
PHP_PROTO_WRAP_OBJECT_END

PHP_METHOD(Descriptor, getClass);
PHP_METHOD(Descriptor, getFullName);
PHP_METHOD(Descriptor, getField);
PHP_METHOD(Descriptor, getFieldCount);
PHP_METHOD(Descriptor, getOneofDecl);
PHP_METHOD(Descriptor, getOneofDeclCount);

extern zend_class_entry* descriptor_type;

void descriptor_name_set(Descriptor *desc, const char *name);

PHP_PROTO_WRAP_OBJECT_START(FieldDescriptor)
  const upb_fielddef* fielddef;
PHP_PROTO_WRAP_OBJECT_END

PHP_METHOD(FieldDescriptor, getName);
PHP_METHOD(FieldDescriptor, getNumber);
PHP_METHOD(FieldDescriptor, getLabel);
PHP_METHOD(FieldDescriptor, getType);
PHP_METHOD(FieldDescriptor, isMap);
PHP_METHOD(FieldDescriptor, getEnumType);
PHP_METHOD(FieldDescriptor, getMessageType);

extern zend_class_entry* field_descriptor_type;

PHP_PROTO_WRAP_OBJECT_START(EnumDescriptor)
  const upb_enumdef* enumdef;
  zend_class_entry* klass;  // begins as NULL
PHP_PROTO_WRAP_OBJECT_END

PHP_METHOD(EnumDescriptor, getValue);
PHP_METHOD(EnumDescriptor, getValueCount);

extern zend_class_entry* enum_descriptor_type;

PHP_PROTO_WRAP_OBJECT_START(EnumValueDescriptor)
  const char* name;
  int32_t number;
PHP_PROTO_WRAP_OBJECT_END

PHP_METHOD(EnumValueDescriptor, getName);
PHP_METHOD(EnumValueDescriptor, getNumber);

extern zend_class_entry* enum_value_descriptor_type;

// -----------------------------------------------------------------------------
// Message class creation.
// -----------------------------------------------------------------------------

void* message_data(MessageHeader* msg);
void custom_data_init(const zend_class_entry* ce,
                      MessageHeader* msg PHP_PROTO_TSRMLS_DC);

// Build PHP class for given descriptor. Instead of building from scratch, this
// function modifies existing class which has been partially defined in PHP
// code.
void build_class_from_descriptor(
    PHP_PROTO_HASHTABLE_VALUE php_descriptor TSRMLS_DC);

extern zend_class_entry* message_type;
extern zend_object_handlers* message_handlers;

// -----------------------------------------------------------------------------
// Message layout / storage.
// -----------------------------------------------------------------------------

/*
 * In c extension, each protobuf message is a zval instance. The zval instance
 * is like union, which can be used to store int, string, zend_object_value and
 * etc. For protobuf message, the zval instance is used to store the
 * zend_object_value.
 *
 * The zend_object_value is composed of handlers and a handle to look up the
 * actual stored data. The handlers are pointers to functions, e.g., read,
 * write, and etc, to access properties.
 *
 * The actual data of protobuf messages is stored as MessageHeader in zend
 * engine's central repository. Each MessageHeader instance is composed of a
 * zend_object, a Descriptor instance and the real message data.
 *
 * For the reason that PHP's native types may not be large enough to store
 * protobuf message's field (e.g., int64), all message's data is stored in
 * custom memory layout and is indexed by the Descriptor instance.
 *
 * The zend_object contains the zend class entry and the properties table. The
 * zend class entry contains all information about protobuf message's
 * corresponding PHP class. The most useful information is the offset table of
 * properties. Because read access to properties requires returning zval
 * instance, we need to convert data from the custom layout to zval instance.
 * Instead of creating zval instance for every read access, we use the zval
 * instances in the properties table in the zend_object as cache.  When
 * accessing properties, the offset is needed to find the zval property in
 * zend_object's properties table. These properties will be updated using the
 * data from custom memory layout only when reading these properties.
 *
 * zval
 * |-zend_object_value obj
 *   |-zend_object_handlers* handlers -> |-read_property_handler
 *   |                                   |-write_property_handler
 *   |                              ++++++++++++++++++++++
 *   |-zend_object_handle handle -> + central repository +
 *                                  ++++++++++++++++++++++
 *  MessageHeader <-----------------|
 *  |-zend_object std
 *  | |-class_entry* ce -> class_entry
 *  | |                    |-HashTable properties_table (name->offset)
 *  | |-zval** properties_table <------------------------------|
 *  |                         |------> zval* property(cache)
 *  |-Descriptor* desc (name->offset)
 *  |-void** data <-----------|
 *           |-----------------------> void* property(data)
 *
 */

#define MESSAGE_FIELD_NO_CASE ((size_t)-1)

struct MessageField {
  size_t offset;
  int cache_index;  // Each field except oneof field has a zval cache to avoid
                    // multiple creation when being accessed.
  size_t case_offset;   // for oneofs, a uint32. Else, MESSAGE_FIELD_NO_CASE.
};

struct MessageLayout {
  const upb_msgdef* msgdef;
  MessageField* fields;
  size_t size;
};

PHP_PROTO_WRAP_OBJECT_START(MessageHeader)
  void* data;  // Point to the real message data.
               // Place needs to be consistent with map_parse_frame_data_t.
  Descriptor* descriptor;  // Kept alive by self.class.descriptor reference.
PHP_PROTO_WRAP_OBJECT_END

MessageLayout* create_layout(const upb_msgdef* msgdef);
void layout_init(MessageLayout* layout, void* storage,
                 zend_object* object PHP_PROTO_TSRMLS_DC);
zval* layout_get(MessageLayout* layout, const void* storage,
                 const upb_fielddef* field, CACHED_VALUE* cache TSRMLS_DC);
void layout_set(MessageLayout* layout, MessageHeader* header,
                const upb_fielddef* field, zval* val TSRMLS_DC);
void layout_merge(MessageLayout* layout, MessageHeader* from,
                  MessageHeader* to TSRMLS_DC);
const char* layout_get_oneof_case(MessageLayout* layout, const void* storage,
                                  const upb_oneofdef* oneof TSRMLS_DC);
void free_layout(MessageLayout* layout);
void* slot_memory(MessageLayout* layout, const void* storage,
                  const upb_fielddef* field);

PHP_METHOD(Message, clear);
PHP_METHOD(Message, mergeFrom);
PHP_METHOD(Message, readOneof);
PHP_METHOD(Message, writeOneof);
PHP_METHOD(Message, whichOneof);
PHP_METHOD(Message, __construct);

// -----------------------------------------------------------------------------
// Encode / Decode.
// -----------------------------------------------------------------------------

// Maximum depth allowed during encoding, to avoid stack overflows due to
// cycles.
#define ENCODE_MAX_NESTING 63

// Constructs the upb decoder method for parsing messages of this type.
// This is called from the message class creation code.
const upb_pbdecodermethod *new_fillmsg_decodermethod(Descriptor *desc,
                                                     const void *owner);
void serialize_to_string(zval* val, zval* return_value TSRMLS_DC);
void merge_from_string(const char* data, int data_len, const Descriptor* desc,
                       MessageHeader* msg);

PHP_METHOD(Message, serializeToString);
PHP_METHOD(Message, mergeFromString);
PHP_METHOD(Message, serializeToJsonString);
PHP_METHOD(Message, mergeFromJsonString);
PHP_METHOD(Message, discardUnknownFields);

// -----------------------------------------------------------------------------
// Type check / conversion.
// -----------------------------------------------------------------------------

bool protobuf_convert_to_int32(zval* from, int32_t* to);
bool protobuf_convert_to_uint32(zval* from, uint32_t* to);
bool protobuf_convert_to_int64(zval* from, int64_t* to);
bool protobuf_convert_to_uint64(zval* from, uint64_t* to);
bool protobuf_convert_to_float(zval* from, float* to);
bool protobuf_convert_to_double(zval* from, double* to);
bool protobuf_convert_to_bool(zval* from, int8_t* to);
bool protobuf_convert_to_string(zval* from);

void check_repeated_field(const zend_class_entry* klass, PHP_PROTO_LONG type,
                          zval* val, zval* return_value);
void check_map_field(const zend_class_entry* klass, PHP_PROTO_LONG key_type,
                     PHP_PROTO_LONG value_type, zval* val, zval* return_value);

PHP_METHOD(Util, checkInt32);
PHP_METHOD(Util, checkUint32);
PHP_METHOD(Util, checkInt64);
PHP_METHOD(Util, checkUint64);
PHP_METHOD(Util, checkEnum);
PHP_METHOD(Util, checkFloat);
PHP_METHOD(Util, checkDouble);
PHP_METHOD(Util, checkBool);
PHP_METHOD(Util, checkString);
PHP_METHOD(Util, checkBytes);
PHP_METHOD(Util, checkMessage);
PHP_METHOD(Util, checkMapField);
PHP_METHOD(Util, checkRepeatedField);

// -----------------------------------------------------------------------------
// Native slot storage abstraction.
// -----------------------------------------------------------------------------

#define NATIVE_SLOT_MAX_SIZE sizeof(uint64_t)

size_t native_slot_size(upb_fieldtype_t type);
bool native_slot_set(upb_fieldtype_t type, const zend_class_entry* klass,
                     void* memory, zval* value TSRMLS_DC);
// String/Message is stored differently in array/map from normal message fields.
// So we need to make a special method to handle that.
bool native_slot_set_by_array(upb_fieldtype_t type,
                              const zend_class_entry* klass, void* memory,
                              zval* value TSRMLS_DC);
bool native_slot_set_by_map(upb_fieldtype_t type, const zend_class_entry* klass,
                            void* memory, zval* value TSRMLS_DC);
void native_slot_init(upb_fieldtype_t type, void* memory, CACHED_VALUE* cache);
// For each property, in order to avoid conversion between the zval object and
// the actual data type during parsing/serialization, the containing message
// object use the custom memory layout to store the actual data type for each
// property inside of it.  To access a property from php code, the property
// needs to be converted to a zval object. The message object is not responsible
// for providing such a zval object. Instead the caller needs to provide one
// (cache) and update it with the actual data (memory).
void native_slot_get(upb_fieldtype_t type, const void* memory,
                     CACHED_VALUE* cache TSRMLS_DC);
// String/Message is stored differently in array/map from normal message fields.
// So we need to make a special method to handle that.
void native_slot_get_by_array(upb_fieldtype_t type, const void* memory,
                     CACHED_VALUE* cache TSRMLS_DC);
void native_slot_get_by_map_key(upb_fieldtype_t type, const void* memory,
                                int length, CACHED_VALUE* cache TSRMLS_DC);
void native_slot_get_by_map_value(upb_fieldtype_t type, const void* memory,
                                  CACHED_VALUE* cache TSRMLS_DC);
void native_slot_get_default(upb_fieldtype_t type,
                             CACHED_VALUE* cache TSRMLS_DC);

// -----------------------------------------------------------------------------
// Map Field.
// -----------------------------------------------------------------------------

extern zend_object_handlers* map_field_handlers;
extern zend_object_handlers* map_field_iter_handlers;

PHP_PROTO_WRAP_OBJECT_START(Map)
  upb_fieldtype_t key_type;
  upb_fieldtype_t value_type;
  const zend_class_entry* msg_ce;  // class entry for value message
  upb_strtable table;
PHP_PROTO_WRAP_OBJECT_END

PHP_PROTO_WRAP_OBJECT_START(MapIter)
  Map* self;
  upb_strtable_iter it;
PHP_PROTO_WRAP_OBJECT_END

void map_begin(zval* self, MapIter* iter TSRMLS_DC);
void map_next(MapIter* iter);
bool map_done(MapIter* iter);
const char* map_iter_key(MapIter* iter, int* len);
upb_value map_iter_value(MapIter* iter, int* len);

// These operate on a map-entry msgdef.
const upb_fielddef* map_entry_key(const upb_msgdef* msgdef);
const upb_fielddef* map_entry_value(const upb_msgdef* msgdef);

void map_field_create_with_field(const zend_class_entry* ce,
                                 const upb_fielddef* field,
                                 CACHED_VALUE* map_field PHP_PROTO_TSRMLS_DC);
void map_field_create_with_type(const zend_class_entry* ce,
                                upb_fieldtype_t key_type,
                                upb_fieldtype_t value_type,
                                const zend_class_entry* msg_ce,
                                CACHED_VALUE* map_field PHP_PROTO_TSRMLS_DC);
void* upb_value_memory(upb_value* v);

#define MAP_KEY_FIELD 1
#define MAP_VALUE_FIELD 2

// These operate on a map field (i.e., a repeated field of submessages whose
// submessage type is a map-entry msgdef).
bool is_map_field(const upb_fielddef* field);
const upb_fielddef* map_field_key(const upb_fielddef* field);
const upb_fielddef* map_field_value(const upb_fielddef* field);

bool map_index_set(Map *intern, const char* keyval, int length, upb_value v);

PHP_METHOD(MapField, __construct);
PHP_METHOD(MapField, offsetExists);
PHP_METHOD(MapField, offsetGet);
PHP_METHOD(MapField, offsetSet);
PHP_METHOD(MapField, offsetUnset);
PHP_METHOD(MapField, count);
PHP_METHOD(MapField, getIterator);

PHP_METHOD(MapFieldIter, rewind);
PHP_METHOD(MapFieldIter, current);
PHP_METHOD(MapFieldIter, key);
PHP_METHOD(MapFieldIter, next);
PHP_METHOD(MapFieldIter, valid);

// -----------------------------------------------------------------------------
// Repeated Field.
// -----------------------------------------------------------------------------

extern zend_object_handlers* repeated_field_handlers;
extern zend_object_handlers* repeated_field_iter_handlers;

PHP_PROTO_WRAP_OBJECT_START(RepeatedField)
#if PHP_MAJOR_VERSION < 7
  zval* array;
#else
  zval array;
#endif
  upb_fieldtype_t type;
  const zend_class_entry* msg_ce;  // class entry for containing message
                                   // (for message field only).
PHP_PROTO_WRAP_OBJECT_END

PHP_PROTO_WRAP_OBJECT_START(RepeatedFieldIter)
  RepeatedField* repeated_field;
  long position;
PHP_PROTO_WRAP_OBJECT_END

void repeated_field_create_with_field(
    zend_class_entry* ce, const upb_fielddef* field,
    CACHED_VALUE* repeated_field PHP_PROTO_TSRMLS_DC);
void repeated_field_create_with_type(
    zend_class_entry* ce, upb_fieldtype_t type, const zend_class_entry* msg_ce,
    CACHED_VALUE* repeated_field PHP_PROTO_TSRMLS_DC);
// Return the element at the index position from the repeated field. There is
// not restriction on the type of stored elements.
void *repeated_field_index_native(RepeatedField *intern, int index TSRMLS_DC);
// Add the element to the end of the repeated field. There is not restriction on
// the type of stored elements.
void repeated_field_push_native(RepeatedField *intern, void *value);

PHP_METHOD(RepeatedField, __construct);
PHP_METHOD(RepeatedField, append);
PHP_METHOD(RepeatedField, offsetExists);
PHP_METHOD(RepeatedField, offsetGet);
PHP_METHOD(RepeatedField, offsetSet);
PHP_METHOD(RepeatedField, offsetUnset);
PHP_METHOD(RepeatedField, count);
PHP_METHOD(RepeatedField, getIterator);

PHP_METHOD(RepeatedFieldIter, rewind);
PHP_METHOD(RepeatedFieldIter, current);
PHP_METHOD(RepeatedFieldIter, key);
PHP_METHOD(RepeatedFieldIter, next);
PHP_METHOD(RepeatedFieldIter, valid);

// -----------------------------------------------------------------------------
// Oneof Field.
// -----------------------------------------------------------------------------

PHP_PROTO_WRAP_OBJECT_START(Oneof)
  upb_oneofdef* oneofdef;
  int index;    // Index of field in oneof. -1 if not set.
  char value[NATIVE_SLOT_MAX_SIZE];
PHP_PROTO_WRAP_OBJECT_END

PHP_METHOD(Oneof, getName);
PHP_METHOD(Oneof, getField);
PHP_METHOD(Oneof, getFieldCount);

extern zend_class_entry* oneof_descriptor_type;

// Oneof case slot value to indicate that no oneof case is set. The value `0` is
// safe because field numbers are used as case identifiers, and no field can
// have a number of 0.
#define ONEOF_CASE_NONE 0

// -----------------------------------------------------------------------------
// Well Known Type.
// -----------------------------------------------------------------------------

PHP_METHOD(GPBMetadata_Any, initOnce);
PHP_METHOD(GPBMetadata_Api, initOnce);
PHP_METHOD(GPBMetadata_Duration, initOnce);
PHP_METHOD(GPBMetadata_FieldMask, initOnce);
PHP_METHOD(GPBMetadata_Empty, initOnce);
PHP_METHOD(GPBMetadata_SourceContext, initOnce);
PHP_METHOD(GPBMetadata_Struct, initOnce);
PHP_METHOD(GPBMetadata_Timestamp, initOnce);
PHP_METHOD(GPBMetadata_Type, initOnce);
PHP_METHOD(GPBMetadata_Wrappers, initOnce);

PHP_METHOD(Any, __construct);
PHP_METHOD(Any, getTypeUrl);
PHP_METHOD(Any, setTypeUrl);
PHP_METHOD(Any, getValue);
PHP_METHOD(Any, setValue);
PHP_METHOD(Any, unpack);
PHP_METHOD(Any, pack);
PHP_METHOD(Any, is);

PHP_METHOD(Duration, __construct);
PHP_METHOD(Duration, getSeconds);
PHP_METHOD(Duration, setSeconds);
PHP_METHOD(Duration, getNanos);
PHP_METHOD(Duration, setNanos);

PHP_METHOD(Timestamp, __construct);
PHP_METHOD(Timestamp, fromDateTime);
PHP_METHOD(Timestamp, toDateTime);
PHP_METHOD(Timestamp, getSeconds);
PHP_METHOD(Timestamp, setSeconds);
PHP_METHOD(Timestamp, getNanos);
PHP_METHOD(Timestamp, setNanos);

PHP_METHOD(Api, __construct);
PHP_METHOD(Api, getName);
PHP_METHOD(Api, setName);
PHP_METHOD(Api, getMethods);
PHP_METHOD(Api, setMethods);
PHP_METHOD(Api, getOptions);
PHP_METHOD(Api, setOptions);
PHP_METHOD(Api, getVersion);
PHP_METHOD(Api, setVersion);
PHP_METHOD(Api, getSourceContext);
PHP_METHOD(Api, setSourceContext);
PHP_METHOD(Api, getMixins);
PHP_METHOD(Api, setMixins);
PHP_METHOD(Api, getSyntax);
PHP_METHOD(Api, setSyntax);

PHP_METHOD(BoolValue, __construct);
PHP_METHOD(BoolValue, getValue);
PHP_METHOD(BoolValue, setValue);

PHP_METHOD(BytesValue, __construct);
PHP_METHOD(BytesValue, getValue);
PHP_METHOD(BytesValue, setValue);

PHP_METHOD(DoubleValue, __construct);
PHP_METHOD(DoubleValue, getValue);
PHP_METHOD(DoubleValue, setValue);

PHP_METHOD(Enum, __construct);
PHP_METHOD(Enum, getName);
PHP_METHOD(Enum, setName);
PHP_METHOD(Enum, getEnumvalue);
PHP_METHOD(Enum, setEnumvalue);
PHP_METHOD(Enum, getOptions);
PHP_METHOD(Enum, setOptions);
PHP_METHOD(Enum, getSourceContext);
PHP_METHOD(Enum, setSourceContext);
PHP_METHOD(Enum, getSyntax);
PHP_METHOD(Enum, setSyntax);

PHP_METHOD(EnumValue, __construct);
PHP_METHOD(EnumValue, getName);
PHP_METHOD(EnumValue, setName);
PHP_METHOD(EnumValue, getNumber);
PHP_METHOD(EnumValue, setNumber);
PHP_METHOD(EnumValue, getOptions);
PHP_METHOD(EnumValue, setOptions);

PHP_METHOD(FieldMask, __construct);
PHP_METHOD(FieldMask, getPaths);
PHP_METHOD(FieldMask, setPaths);

PHP_METHOD(Field, __construct);
PHP_METHOD(Field, getKind);
PHP_METHOD(Field, setKind);
PHP_METHOD(Field, getCardinality);
PHP_METHOD(Field, setCardinality);
PHP_METHOD(Field, getNumber);
PHP_METHOD(Field, setNumber);
PHP_METHOD(Field, getName);
PHP_METHOD(Field, setName);
PHP_METHOD(Field, getTypeUrl);
PHP_METHOD(Field, setTypeUrl);
PHP_METHOD(Field, getOneofIndex);
PHP_METHOD(Field, setOneofIndex);
PHP_METHOD(Field, getPacked);
PHP_METHOD(Field, setPacked);
PHP_METHOD(Field, getOptions);
PHP_METHOD(Field, setOptions);
PHP_METHOD(Field, getJsonName);
PHP_METHOD(Field, setJsonName);
PHP_METHOD(Field, getDefaultValue);
PHP_METHOD(Field, setDefaultValue);

PHP_METHOD(FloatValue, __construct);
PHP_METHOD(FloatValue, getValue);
PHP_METHOD(FloatValue, setValue);

PHP_METHOD(GPBEmpty, __construct);

PHP_METHOD(Int32Value, __construct);
PHP_METHOD(Int32Value, getValue);
PHP_METHOD(Int32Value, setValue);

PHP_METHOD(Int64Value, __construct);
PHP_METHOD(Int64Value, getValue);
PHP_METHOD(Int64Value, setValue);

PHP_METHOD(ListValue, __construct);
PHP_METHOD(ListValue, getValues);
PHP_METHOD(ListValue, setValues);

PHP_METHOD(Method, __construct);
PHP_METHOD(Method, getName);
PHP_METHOD(Method, setName);
PHP_METHOD(Method, getRequestTypeUrl);
PHP_METHOD(Method, setRequestTypeUrl);
PHP_METHOD(Method, getRequestStreaming);
PHP_METHOD(Method, setRequestStreaming);
PHP_METHOD(Method, getResponseTypeUrl);
PHP_METHOD(Method, setResponseTypeUrl);
PHP_METHOD(Method, getResponseStreaming);
PHP_METHOD(Method, setResponseStreaming);
PHP_METHOD(Method, getOptions);
PHP_METHOD(Method, setOptions);
PHP_METHOD(Method, getSyntax);
PHP_METHOD(Method, setSyntax);

PHP_METHOD(Mixin, __construct);
PHP_METHOD(Mixin, getName);
PHP_METHOD(Mixin, setName);
PHP_METHOD(Mixin, getRoot);
PHP_METHOD(Mixin, setRoot);

PHP_METHOD(Option, __construct);
PHP_METHOD(Option, getName);
PHP_METHOD(Option, setName);
PHP_METHOD(Option, getValue);
PHP_METHOD(Option, setValue);

PHP_METHOD(SourceContext, __construct);
PHP_METHOD(SourceContext, getFileName);
PHP_METHOD(SourceContext, setFileName);

PHP_METHOD(StringValue, __construct);
PHP_METHOD(StringValue, getValue);
PHP_METHOD(StringValue, setValue);

PHP_METHOD(Struct, __construct);
PHP_METHOD(Struct, getFields);
PHP_METHOD(Struct, setFields);

PHP_METHOD(Type, __construct);
PHP_METHOD(Type, getName);
PHP_METHOD(Type, setName);
PHP_METHOD(Type, getFields);
PHP_METHOD(Type, setFields);
PHP_METHOD(Type, getOneofs);
PHP_METHOD(Type, setOneofs);
PHP_METHOD(Type, getOptions);
PHP_METHOD(Type, setOptions);
PHP_METHOD(Type, getSourceContext);
PHP_METHOD(Type, setSourceContext);
PHP_METHOD(Type, getSyntax);
PHP_METHOD(Type, setSyntax);

PHP_METHOD(UInt32Value, __construct);
PHP_METHOD(UInt32Value, getValue);
PHP_METHOD(UInt32Value, setValue);

PHP_METHOD(UInt64Value, __construct);
PHP_METHOD(UInt64Value, getValue);
PHP_METHOD(UInt64Value, setValue);

PHP_METHOD(Value, __construct);
PHP_METHOD(Value, getNullValue);
PHP_METHOD(Value, setNullValue);
PHP_METHOD(Value, getNumberValue);
PHP_METHOD(Value, setNumberValue);
PHP_METHOD(Value, getStringValue);
PHP_METHOD(Value, setStringValue);
PHP_METHOD(Value, getBoolValue);
PHP_METHOD(Value, setBoolValue);
PHP_METHOD(Value, getStructValue);
PHP_METHOD(Value, setStructValue);
PHP_METHOD(Value, getListValue);
PHP_METHOD(Value, setListValue);
PHP_METHOD(Value, getKind);

extern zend_class_entry* any_type;
extern zend_class_entry* api_type;
extern zend_class_entry* bool_value_type;
extern zend_class_entry* bytes_value_type;
extern zend_class_entry* double_value_type;
extern zend_class_entry* duration_type;
extern zend_class_entry* empty_type;
extern zend_class_entry* enum_type;
extern zend_class_entry* enum_value_type;
extern zend_class_entry* field_cardinality_type;
extern zend_class_entry* field_kind_type;
extern zend_class_entry* field_mask_type;
extern zend_class_entry* field_type;
extern zend_class_entry* float_value_type;
extern zend_class_entry* int32_value_type;
extern zend_class_entry* int64_value_type;
extern zend_class_entry* list_value_type;
extern zend_class_entry* method_type;
extern zend_class_entry* mixin_type;
extern zend_class_entry* null_value_type;
extern zend_class_entry* option_type;
extern zend_class_entry* source_context_type;
extern zend_class_entry* string_value_type;
extern zend_class_entry* struct_type;
extern zend_class_entry* syntax_type;
extern zend_class_entry* timestamp_type;
extern zend_class_entry* type_type;
extern zend_class_entry* uint32_value_type;
extern zend_class_entry* uint64_value_type;
extern zend_class_entry* value_type;

// -----------------------------------------------------------------------------
// Upb.
// -----------------------------------------------------------------------------

upb_fieldtype_t to_fieldtype(upb_descriptortype_t type);
const zend_class_entry* field_type_class(
    const upb_fielddef* field PHP_PROTO_TSRMLS_DC);

// -----------------------------------------------------------------------------
// Utilities.
// -----------------------------------------------------------------------------

// Memory management
#define ALLOC(class_name) (class_name*) emalloc(sizeof(class_name))
#define PEMALLOC(class_name) (class_name*) pemalloc(sizeof(class_name), 1)
#define ALLOC_N(class_name, n) (class_name*) emalloc(sizeof(class_name) * n)
#define FREE(object) efree(object)
#define PEFREE(object) pefree(object, 1)

// String argument.
#define STR(str) (str), strlen(str)

// Zend Value
#if PHP_MAJOR_VERSION < 7
#define Z_OBJ_P(zval_p)                                       \
  ((zend_object*)(EG(objects_store)                           \
                      .object_buckets[Z_OBJ_HANDLE_P(zval_p)] \
                      .bucket.obj.object))
#endif

// Message handler
static inline zval* php_proto_message_read_property(
    zval* msg, zval* member PHP_PROTO_TSRMLS_DC) {
#if PHP_MAJOR_VERSION < 7
  return message_handlers->read_property(msg, member, BP_VAR_R,
                                         NULL PHP_PROTO_TSRMLS_CC);
#else
  return message_handlers->read_property(msg, member, BP_VAR_R, NULL,
                                         NULL PHP_PROTO_TSRMLS_CC);
#endif
}

// Reserved name
bool is_reserved_name(const char* name);
bool is_valid_constant_name(const char* name);

#endif  // __GOOGLE_PROTOBUF_PHP_PROTOBUF_H__<|MERGE_RESOLUTION|>--- conflicted
+++ resolved
@@ -608,10 +608,6 @@
 typedef struct BoolValue BoolValue;
 typedef struct BytesValue BytesValue;
 typedef struct Descriptor Descriptor;
-<<<<<<< HEAD
-typedef struct Descriptor Descriptor;
-=======
->>>>>>> 94bb1eed
 typedef struct DescriptorPool DescriptorPool;
 typedef struct DoubleValue DoubleValue;
 typedef struct Duration Duration;
